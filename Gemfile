# frozen_string_literal: true

source "https://rubygems.org"

# Specify your gem's dependencies in attio-rails.gemspec
gemspec

gem "rake", "~> 13.0"

group :development, :test do
  gem "bundler-audit", "~> 0.9"
  gem "danger", "~> 9.4"
  gem "pry", "~> 0.14"
  gem "rails", "~> 7.0"
<<<<<<< HEAD
  gem "sqlite3", "~> 2.7"
  gem "simplecov", "~> 0.22"
  gem "simplecov-console", "~> 0.9"
=======
  gem "redcarpet", "~> 3.5"
  gem "rspec", "~> 3.13"
  gem "rspec-rails", "~> 6.0"
>>>>>>> fd4dc8cf
  gem "rubocop", "~> 1.50"
  gem "rubocop-rails", "~> 2.19"
  gem "rubocop-rspec", "~> 2.19"
  gem "simplecov", "~> 0.22"
  gem "simplecov-console", "~> 0.9"
  gem "sqlite3", "~> 1.4"
  gem "webmock", "~> 3.19"
  gem "yard", "~> 0.9"
end<|MERGE_RESOLUTION|>--- conflicted
+++ resolved
@@ -12,21 +12,15 @@
   gem "danger", "~> 9.4"
   gem "pry", "~> 0.14"
   gem "rails", "~> 7.0"
-<<<<<<< HEAD
-  gem "sqlite3", "~> 2.7"
-  gem "simplecov", "~> 0.22"
-  gem "simplecov-console", "~> 0.9"
-=======
   gem "redcarpet", "~> 3.5"
   gem "rspec", "~> 3.13"
   gem "rspec-rails", "~> 6.0"
->>>>>>> fd4dc8cf
   gem "rubocop", "~> 1.50"
   gem "rubocop-rails", "~> 2.19"
   gem "rubocop-rspec", "~> 2.19"
   gem "simplecov", "~> 0.22"
   gem "simplecov-console", "~> 0.9"
-  gem "sqlite3", "~> 1.4"
+  gem "sqlite3", "~> 2.7"
   gem "webmock", "~> 3.19"
   gem "yard", "~> 0.9"
 end